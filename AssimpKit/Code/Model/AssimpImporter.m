--- conflicted
+++ resolved
@@ -1479,12 +1479,9 @@
                        withVertices:(int)nVertices
                          maxWeights:(int)maxWeights
 {
-<<<<<<< HEAD
     assert((nVertices > 0) && (maxWeights > 0));
-    float nodeGeometryWeights[nVertices * maxWeights];
-=======
+
     float *nodeGeometryWeights = malloc(sizeof(float) * nVertices * maxWeights);
->>>>>>> 45dbbb72
     int weightCounter = 0;
 
     for (int i = 0; i < aiNode->mNumMeshes; i++)
