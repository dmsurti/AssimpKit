--- conflicted
+++ resolved
@@ -22,6 +22,7 @@
 		77824E3D1E1A5B21000B24A3 /* SCNAssimpAnimSettings.m in Sources */ = {isa = PBXBuildFile; fileRef = 77824E3B1E1A5B21000B24A3 /* SCNAssimpAnimSettings.m */; };
 		77824E421E1A5B45000B24A3 /* SCNAssimpAnimSettings.h in Headers */ = {isa = PBXBuildFile; fileRef = 77824E401E1A5B45000B24A3 /* SCNAssimpAnimSettings.h */; settings = {ATTRIBUTES = (Public, ); }; };
 		77824E431E1A5B45000B24A3 /* SCNAssimpAnimSettings.m in Sources */ = {isa = PBXBuildFile; fileRef = 77824E411E1A5B45000B24A3 /* SCNAssimpAnimSettings.m */; };
+		779DF1DC1DDF29FF00DED366 /* libassimp-fat.a in Frameworks */ = {isa = PBXBuildFile; fileRef = 779DF1DB1DDF29FF00DED366 /* libassimp-fat.a */; };
 		779DF1E61DDF2A5700DED366 /* AssimpImporter.h in Headers */ = {isa = PBXBuildFile; fileRef = 779DF1DD1DDF2A5700DED366 /* AssimpImporter.h */; settings = {ATTRIBUTES = (Public, ); }; };
 		779DF1E71DDF2A5700DED366 /* AssimpImporter.m in Sources */ = {isa = PBXBuildFile; fileRef = 779DF1DE1DDF2A5700DED366 /* AssimpImporter.m */; };
 		779DF1E81DDF2A5700DED366 /* AssimpSceneKit-Prefix.pch in Headers */ = {isa = PBXBuildFile; fileRef = 779DF1DF1DDF2A5700DED366 /* AssimpSceneKit-Prefix.pch */; settings = {ATTRIBUTES = (Public, ); }; };
@@ -40,6 +41,7 @@
 		779DF2121DDF2BB000DED366 /* SCNAssimpScene.m in Sources */ = {isa = PBXBuildFile; fileRef = 779DF2091DDF2BB000DED366 /* SCNAssimpScene.m */; };
 		779DF2131DDF2BB000DED366 /* SCNScene+AssimpImport.h in Headers */ = {isa = PBXBuildFile; fileRef = 779DF20A1DDF2BB000DED366 /* SCNScene+AssimpImport.h */; settings = {ATTRIBUTES = (Public, ); }; };
 		779DF2141DDF2BB000DED366 /* SCNScene+AssimpImport.m in Sources */ = {isa = PBXBuildFile; fileRef = 779DF20B1DDF2BB000DED366 /* SCNScene+AssimpImport.m */; };
+		779DF2151DDF2BEE00DED366 /* libassimp.a in Frameworks */ = {isa = PBXBuildFile; fileRef = 779DF1A71DDF262500DED366 /* libassimp.a */; };
 		779DF26E1DDF2FD500DED366 /* AssimpImporterTests.m in Sources */ = {isa = PBXBuildFile; fileRef = 779DF26B1DDF2FD500DED366 /* AssimpImporterTests.m */; };
 		779DF26F1DDF2FD500DED366 /* ModelLog.m in Sources */ = {isa = PBXBuildFile; fileRef = 779DF26D1DDF2FD500DED366 /* ModelLog.m */; };
 		779DF2791DDF30B200DED366 /* AssimpKit.framework in Frameworks */ = {isa = PBXBuildFile; fileRef = 779DF1FB1DDF2B8700DED366 /* AssimpKit.framework */; };
@@ -53,24 +55,28 @@
 		77FB46301F59751300C73D50 /* SCNTextureInfo.m in Sources */ = {isa = PBXBuildFile; fileRef = 77FB462E1F59751300C73D50 /* SCNTextureInfo.m */; };
 		77FB46331F59751900C73D50 /* SCNTextureInfo.h in Headers */ = {isa = PBXBuildFile; fileRef = 77FB46311F59751900C73D50 /* SCNTextureInfo.h */; settings = {ATTRIBUTES = (Public, ); }; };
 		77FB46341F59751900C73D50 /* SCNTextureInfo.m in Sources */ = {isa = PBXBuildFile; fileRef = 77FB46321F59751900C73D50 /* SCNTextureInfo.m */; };
-<<<<<<< HEAD
-		E8631CAE21131E7F003D57C7 /* libIrrXML.a in Frameworks */ = {isa = PBXBuildFile; fileRef = E8CACE3520EA6EEB00100323 /* libIrrXML.a */; };
-		E8631CB021131E80003D57C7 /* libassimp.a in Frameworks */ = {isa = PBXBuildFile; fileRef = E8631CAF21131E80003D57C7 /* libassimp.a */; };
-		E8631CB121131E99003D57C7 /* libassimp-fat.a in Frameworks */ = {isa = PBXBuildFile; fileRef = E832A3E220E90379001E7597 /* libassimp-fat.a */; };
-		E8631CB221131E99003D57C7 /* libIrrXML-fat.a in Frameworks */ = {isa = PBXBuildFile; fileRef = E832A3DD20E90379001E7597 /* libIrrXML-fat.a */; };
-		E8D2518A2111DC47008D0329 /* AssimpImageCache.m in Sources */ = {isa = PBXBuildFile; fileRef = E8D251882111DC46008D0329 /* AssimpImageCache.m */; };
-		E8D2518B2111DC47008D0329 /* AssimpImageCache.h in Headers */ = {isa = PBXBuildFile; fileRef = E8D251892111DC46008D0329 /* AssimpImageCache.h */; };
-		E8D2518C2111DC6F008D0329 /* AssimpImageCache.m in Sources */ = {isa = PBXBuildFile; fileRef = E8D251882111DC46008D0329 /* AssimpImageCache.m */; };
-=======
 		77FF141B1F5843360041F4FA /* libIrrXML-fat.a in Frameworks */ = {isa = PBXBuildFile; fileRef = 77FF141A1F5843360041F4FA /* libIrrXML-fat.a */; };
 		77FF141F1F58433D0041F4FA /* libIrrXML.a in Frameworks */ = {isa = PBXBuildFile; fileRef = 77FF141E1F58433D0041F4FA /* libIrrXML.a */; };
 		EA0EB60220F780290098E4FA /* AssimpImageCache.h in Headers */ = {isa = PBXBuildFile; fileRef = EA0EB60020F780290098E4FA /* AssimpImageCache.h */; };
 		EA0EB60320F780290098E4FA /* AssimpImageCache.m in Sources */ = {isa = PBXBuildFile; fileRef = EA0EB60120F780290098E4FA /* AssimpImageCache.m */; };
 		EA0EB61020F795850098E4FA /* AssimpImageCache.m in Sources */ = {isa = PBXBuildFile; fileRef = EA0EB60120F780290098E4FA /* AssimpImageCache.m */; };
->>>>>>> 45dbbb72
 /* End PBXBuildFile section */
 
 /* Begin PBXContainerItemProxy section */
+		779DF2361DDF2D7B00DED366 /* PBXContainerItemProxy */ = {
+			isa = PBXContainerItemProxy;
+			containerPortal = 779DF2301DDF2D7B00DED366 /* OSX-Example.xcodeproj */;
+			proxyType = 2;
+			remoteGlobalIDString = 77CDAA521DD715C300B7E342;
+			remoteInfo = "OSX-Example";
+		};
+		779DF2421DDF2D8400DED366 /* PBXContainerItemProxy */ = {
+			isa = PBXContainerItemProxy;
+			containerPortal = 779DF23C1DDF2D8400DED366 /* iOS-Example.xcodeproj */;
+			proxyType = 2;
+			remoteGlobalIDString = 77CDAB3A1DD7421500B7E342;
+			remoteInfo = "iOS-Example";
+		};
 		779DF2661DDF2F9800DED366 /* PBXContainerItemProxy */ = {
 			isa = PBXContainerItemProxy;
 			containerPortal = 779DF1801DDF257A00DED366 /* Project object */;
@@ -102,8 +108,10 @@
 		77824E3B1E1A5B21000B24A3 /* SCNAssimpAnimSettings.m */ = {isa = PBXFileReference; fileEncoding = 4; lastKnownFileType = sourcecode.c.objc; name = SCNAssimpAnimSettings.m; path = ../../Code/Model/SCNAssimpAnimSettings.m; sourceTree = "<group>"; };
 		77824E401E1A5B45000B24A3 /* SCNAssimpAnimSettings.h */ = {isa = PBXFileReference; fileEncoding = 4; lastKnownFileType = sourcecode.c.h; name = SCNAssimpAnimSettings.h; path = ../../Code/Model/SCNAssimpAnimSettings.h; sourceTree = "<group>"; };
 		77824E411E1A5B45000B24A3 /* SCNAssimpAnimSettings.m */ = {isa = PBXFileReference; fileEncoding = 4; lastKnownFileType = sourcecode.c.objc; name = SCNAssimpAnimSettings.m; path = ../../Code/Model/SCNAssimpAnimSettings.m; sourceTree = "<group>"; };
+		779DF1A71DDF262500DED366 /* libassimp.a */ = {isa = PBXFileReference; lastKnownFileType = archive.ar; name = libassimp.a; path = ../Assimp/lib/osx/libassimp.a; sourceTree = "<group>"; };
 		779DF1D31DDF29F200DED366 /* AssimpKit.framework */ = {isa = PBXFileReference; explicitFileType = wrapper.framework; includeInIndex = 0; path = AssimpKit.framework; sourceTree = BUILT_PRODUCTS_DIR; };
 		779DF1D61DDF29F200DED366 /* Info.plist */ = {isa = PBXFileReference; lastKnownFileType = text.plist.xml; path = Info.plist; sourceTree = "<group>"; };
+		779DF1DB1DDF29FF00DED366 /* libassimp-fat.a */ = {isa = PBXFileReference; lastKnownFileType = archive.ar; name = "libassimp-fat.a"; path = "../Assimp/lib/ios/libassimp-fat.a"; sourceTree = "<group>"; };
 		779DF1DD1DDF2A5700DED366 /* AssimpImporter.h */ = {isa = PBXFileReference; fileEncoding = 4; lastKnownFileType = sourcecode.c.h; name = AssimpImporter.h; path = ../../Code/Model/AssimpImporter.h; sourceTree = "<group>"; };
 		779DF1DE1DDF2A5700DED366 /* AssimpImporter.m */ = {isa = PBXFileReference; fileEncoding = 4; lastKnownFileType = sourcecode.c.objc; name = AssimpImporter.m; path = ../../Code/Model/AssimpImporter.m; sourceTree = "<group>"; };
 		779DF1DF1DDF2A5700DED366 /* AssimpSceneKit-Prefix.pch */ = {isa = PBXFileReference; fileEncoding = 4; lastKnownFileType = sourcecode.c.h; name = "AssimpSceneKit-Prefix.pch"; path = "../../Code/Model/AssimpSceneKit-Prefix.pch"; sourceTree = "<group>"; };
@@ -124,6 +132,8 @@
 		779DF2091DDF2BB000DED366 /* SCNAssimpScene.m */ = {isa = PBXFileReference; fileEncoding = 4; lastKnownFileType = sourcecode.c.objc; name = SCNAssimpScene.m; path = ../../Code/Model/SCNAssimpScene.m; sourceTree = "<group>"; };
 		779DF20A1DDF2BB000DED366 /* SCNScene+AssimpImport.h */ = {isa = PBXFileReference; fileEncoding = 4; lastKnownFileType = sourcecode.c.h; name = "SCNScene+AssimpImport.h"; path = "../../Code/Model/SCNScene+AssimpImport.h"; sourceTree = "<group>"; };
 		779DF20B1DDF2BB000DED366 /* SCNScene+AssimpImport.m */ = {isa = PBXFileReference; fileEncoding = 4; lastKnownFileType = sourcecode.c.objc; name = "SCNScene+AssimpImport.m"; path = "../../Code/Model/SCNScene+AssimpImport.m"; sourceTree = "<group>"; };
+		779DF2301DDF2D7B00DED366 /* OSX-Example.xcodeproj */ = {isa = PBXFileReference; lastKnownFileType = "wrapper.pb-project"; name = "OSX-Example.xcodeproj"; path = "OSX-Example/OSX-Example.xcodeproj"; sourceTree = "<group>"; };
+		779DF23C1DDF2D8400DED366 /* iOS-Example.xcodeproj */ = {isa = PBXFileReference; lastKnownFileType = "wrapper.pb-project"; name = "iOS-Example.xcodeproj"; path = "iOS-Example/iOS-Example.xcodeproj"; sourceTree = "<group>"; };
 		779DF2601DDF2F9800DED366 /* AssimpKitTests_iOS.xctest */ = {isa = PBXFileReference; explicitFileType = wrapper.cfbundle; includeInIndex = 0; path = AssimpKitTests_iOS.xctest; sourceTree = BUILT_PRODUCTS_DIR; };
 		779DF2641DDF2F9800DED366 /* Info.plist */ = {isa = PBXFileReference; lastKnownFileType = text.plist.xml; path = Info.plist; sourceTree = "<group>"; };
 		779DF26B1DDF2FD500DED366 /* AssimpImporterTests.m */ = {isa = PBXFileReference; fileEncoding = 4; lastKnownFileType = sourcecode.c.objc; name = AssimpImporterTests.m; path = ../../Code/Model/Tests/AssimpImporterTests.m; sourceTree = "<group>"; };
@@ -142,19 +152,10 @@
 		77FB462E1F59751300C73D50 /* SCNTextureInfo.m */ = {isa = PBXFileReference; fileEncoding = 4; lastKnownFileType = sourcecode.c.objc; name = SCNTextureInfo.m; path = ../../Code/Model/SCNTextureInfo.m; sourceTree = "<group>"; };
 		77FB46311F59751900C73D50 /* SCNTextureInfo.h */ = {isa = PBXFileReference; fileEncoding = 4; lastKnownFileType = sourcecode.c.h; name = SCNTextureInfo.h; path = ../../Code/Model/SCNTextureInfo.h; sourceTree = "<group>"; };
 		77FB46321F59751900C73D50 /* SCNTextureInfo.m */ = {isa = PBXFileReference; fileEncoding = 4; lastKnownFileType = sourcecode.c.objc; name = SCNTextureInfo.m; path = ../../Code/Model/SCNTextureInfo.m; sourceTree = "<group>"; };
-<<<<<<< HEAD
-		E832A3DD20E90379001E7597 /* libIrrXML-fat.a */ = {isa = PBXFileReference; lastKnownFileType = archive.ar; path = "libIrrXML-fat.a"; sourceTree = "<group>"; };
-		E832A3E220E90379001E7597 /* libassimp-fat.a */ = {isa = PBXFileReference; lastKnownFileType = archive.ar; path = "libassimp-fat.a"; sourceTree = "<group>"; };
-		E8631CAF21131E80003D57C7 /* libassimp.a */ = {isa = PBXFileReference; lastKnownFileType = archive.ar; path = libassimp.a; sourceTree = "<group>"; };
-		E8CACE3520EA6EEB00100323 /* libIrrXML.a */ = {isa = PBXFileReference; lastKnownFileType = archive.ar; path = libIrrXML.a; sourceTree = "<group>"; };
-		E8D251882111DC46008D0329 /* AssimpImageCache.m */ = {isa = PBXFileReference; fileEncoding = 4; lastKnownFileType = sourcecode.c.objc; name = AssimpImageCache.m; path = ../../Code/Model/AssimpImageCache.m; sourceTree = "<group>"; };
-		E8D251892111DC46008D0329 /* AssimpImageCache.h */ = {isa = PBXFileReference; fileEncoding = 4; lastKnownFileType = sourcecode.c.h; name = AssimpImageCache.h; path = ../../Code/Model/AssimpImageCache.h; sourceTree = "<group>"; };
-=======
 		77FF141A1F5843360041F4FA /* libIrrXML-fat.a */ = {isa = PBXFileReference; lastKnownFileType = archive.ar; name = "libIrrXML-fat.a"; path = "../Assimp/lib/ios/libIrrXML-fat.a"; sourceTree = "<group>"; };
 		77FF141E1F58433D0041F4FA /* libIrrXML.a */ = {isa = PBXFileReference; lastKnownFileType = archive.ar; name = libIrrXML.a; path = ../Assimp/lib/osx/libIrrXML.a; sourceTree = "<group>"; };
 		EA0EB60020F780290098E4FA /* AssimpImageCache.h */ = {isa = PBXFileReference; lastKnownFileType = sourcecode.c.h; name = AssimpImageCache.h; path = ../../Code/Model/AssimpImageCache.h; sourceTree = "<group>"; };
 		EA0EB60120F780290098E4FA /* AssimpImageCache.m */ = {isa = PBXFileReference; lastKnownFileType = sourcecode.c.objc; name = AssimpImageCache.m; path = ../../Code/Model/AssimpImageCache.m; sourceTree = "<group>"; };
->>>>>>> 45dbbb72
 /* End PBXFileReference section */
 
 /* Begin PBXFrameworksBuildPhase section */
@@ -162,8 +163,8 @@
 			isa = PBXFrameworksBuildPhase;
 			buildActionMask = 2147483647;
 			files = (
-				E8631CB121131E99003D57C7 /* libassimp-fat.a in Frameworks */,
-				E8631CB221131E99003D57C7 /* libIrrXML-fat.a in Frameworks */,
+				779DF1DC1DDF29FF00DED366 /* libassimp-fat.a in Frameworks */,
+				77FF141B1F5843360041F4FA /* libIrrXML-fat.a in Frameworks */,
 			);
 			runOnlyForDeploymentPostprocessing = 0;
 		};
@@ -171,8 +172,8 @@
 			isa = PBXFrameworksBuildPhase;
 			buildActionMask = 2147483647;
 			files = (
-				E8631CB021131E80003D57C7 /* libassimp.a in Frameworks */,
-				E8631CAE21131E7F003D57C7 /* libIrrXML.a in Frameworks */,
+				779DF2151DDF2BEE00DED366 /* libassimp.a in Frameworks */,
+				77FF141F1F58433D0041F4FA /* libIrrXML.a in Frameworks */,
 			);
 			runOnlyForDeploymentPostprocessing = 0;
 		};
@@ -200,6 +201,8 @@
 			children = (
 				7746DB731DEF08FE00C651DC /* not-supported-formats.txt */,
 				7746DB691DEEF93F00C651DC /* valid-extensions.txt */,
+				779DF23C1DDF2D8400DED366 /* iOS-Example.xcodeproj */,
+				779DF2301DDF2D7B00DED366 /* OSX-Example.xcodeproj */,
 				779DF1D41DDF29F200DED366 /* AssimpKit-iOS */,
 				779DF1FC1DDF2B8700DED366 /* AssimpKit-macOS */,
 				779DF2611DDF2F9800DED366 /* AssimpKitTests_iOS */,
@@ -223,8 +226,10 @@
 		779DF1A61DDF262400DED366 /* Frameworks */ = {
 			isa = PBXGroup;
 			children = (
-				E832A3DC20E90379001E7597 /* ios */,
-				E86A593620E4D38B00AAAF83 /* osx */,
+				77FF141E1F58433D0041F4FA /* libIrrXML.a */,
+				77FF141A1F5843360041F4FA /* libIrrXML-fat.a */,
+				779DF1DB1DDF29FF00DED366 /* libassimp-fat.a */,
+				779DF1A71DDF262500DED366 /* libassimp.a */,
 			);
 			name = Frameworks;
 			sourceTree = "<group>";
@@ -232,8 +237,6 @@
 		779DF1D41DDF29F200DED366 /* AssimpKit-iOS */ = {
 			isa = PBXGroup;
 			children = (
-				E8D251892111DC46008D0329 /* AssimpImageCache.h */,
-				E8D251882111DC46008D0329 /* AssimpImageCache.m */,
 				77FB46311F59751900C73D50 /* SCNTextureInfo.h */,
 				77FB46321F59751900C73D50 /* SCNTextureInfo.m */,
 				77824E401E1A5B45000B24A3 /* SCNAssimpAnimSettings.h */,
@@ -241,6 +244,8 @@
 				7746DB5C1DEEBFE600C651DC /* PostProcessingFlags.h */,
 				779DF1DD1DDF2A5700DED366 /* AssimpImporter.h */,
 				779DF1DE1DDF2A5700DED366 /* AssimpImporter.m */,
+				EA0EB60020F780290098E4FA /* AssimpImageCache.h */,
+				EA0EB60120F780290098E4FA /* AssimpImageCache.m */,
 				779DF1DF1DDF2A5700DED366 /* AssimpSceneKit-Prefix.pch */,
 				779DF1E01DDF2A5700DED366 /* SCNAssimpAnimation.h */,
 				779DF1E11DDF2A5700DED366 /* SCNAssimpAnimation.m */,
@@ -279,6 +284,22 @@
 			path = "AssimpKit-macOS";
 			sourceTree = "<group>";
 		};
+		779DF2311DDF2D7B00DED366 /* Products */ = {
+			isa = PBXGroup;
+			children = (
+				779DF2371DDF2D7B00DED366 /* OSX-Example.app */,
+			);
+			name = Products;
+			sourceTree = "<group>";
+		};
+		779DF23D1DDF2D8400DED366 /* Products */ = {
+			isa = PBXGroup;
+			children = (
+				779DF2431DDF2D8400DED366 /* iOS-Example.app */,
+			);
+			name = Products;
+			sourceTree = "<group>";
+		};
 		779DF2611DDF2F9800DED366 /* AssimpKitTests_iOS */ = {
 			isa = PBXGroup;
 			children = (
@@ -307,26 +328,6 @@
 			path = AssimpKitTests_macOS;
 			sourceTree = "<group>";
 		};
-		E832A3DC20E90379001E7597 /* ios */ = {
-			isa = PBXGroup;
-			children = (
-				E832A3DD20E90379001E7597 /* libIrrXML-fat.a */,
-				E832A3E220E90379001E7597 /* libassimp-fat.a */,
-			);
-			name = ios;
-			path = ../Assimp/lib/ios;
-			sourceTree = "<group>";
-		};
-		E86A593620E4D38B00AAAF83 /* osx */ = {
-			isa = PBXGroup;
-			children = (
-				E8631CAF21131E80003D57C7 /* libassimp.a */,
-				E8CACE3520EA6EEB00100323 /* libIrrXML.a */,
-			);
-			name = osx;
-			path = ../Assimp/lib/osx;
-			sourceTree = "<group>";
-		};
 /* End PBXGroup section */
 
 /* Begin PBXHeadersBuildPhase section */
@@ -336,9 +337,9 @@
 			files = (
 				779DF1E81DDF2A5700DED366 /* AssimpSceneKit-Prefix.pch in Headers */,
 				779DF1EB1DDF2A5700DED366 /* SCNAssimpScene.h in Headers */,
+				EA0EB60220F780290098E4FA /* AssimpImageCache.h in Headers */,
 				779DF1E91DDF2A5700DED366 /* SCNAssimpAnimation.h in Headers */,
 				779DF1E61DDF2A5700DED366 /* AssimpImporter.h in Headers */,
-				E8D2518B2111DC47008D0329 /* AssimpImageCache.h in Headers */,
 				7746DB5D1DEEBFE600C651DC /* PostProcessingFlags.h in Headers */,
 				77EB2B901E17773B004FA171 /* SCNNode+AssimpImport.h in Headers */,
 				77824E421E1A5B45000B24A3 /* SCNAssimpAnimSettings.h in Headers */,
@@ -448,22 +449,22 @@
 				TargetAttributes = {
 					779DF1D21DDF29F200DED366 = {
 						CreatedOnToolsVersion = 8.1;
-<<<<<<< HEAD
-=======
 						DevelopmentTeam = 7C2B57G77S;
->>>>>>> 45dbbb72
 						ProvisioningStyle = Automatic;
 					};
 					779DF1FA1DDF2B8700DED366 = {
 						CreatedOnToolsVersion = 8.1;
+						DevelopmentTeam = PRJ5CHFB5D;
 						ProvisioningStyle = Automatic;
 					};
 					779DF25F1DDF2F9800DED366 = {
 						CreatedOnToolsVersion = 8.1;
+						DevelopmentTeam = PRJ5CHFB5D;
 						ProvisioningStyle = Automatic;
 					};
 					779DF2731DDF30B200DED366 = {
 						CreatedOnToolsVersion = 8.1;
+						DevelopmentTeam = PRJ5CHFB5D;
 						ProvisioningStyle = Automatic;
 					};
 				};
@@ -478,6 +479,16 @@
 			mainGroup = 779DF17F1DDF257A00DED366;
 			productRefGroup = 779DF18C1DDF25C500DED366 /* Products */;
 			projectDirPath = "";
+			projectReferences = (
+				{
+					ProductGroup = 779DF23D1DDF2D8400DED366 /* Products */;
+					ProjectRef = 779DF23C1DDF2D8400DED366 /* iOS-Example.xcodeproj */;
+				},
+				{
+					ProductGroup = 779DF2311DDF2D7B00DED366 /* Products */;
+					ProjectRef = 779DF2301DDF2D7B00DED366 /* OSX-Example.xcodeproj */;
+				},
+			);
 			projectRoot = "";
 			targets = (
 				779DF1D21DDF29F200DED366 /* AssimpKit-iOS */,
@@ -488,6 +499,23 @@
 		};
 /* End PBXProject section */
 
+/* Begin PBXReferenceProxy section */
+		779DF2371DDF2D7B00DED366 /* OSX-Example.app */ = {
+			isa = PBXReferenceProxy;
+			fileType = wrapper.application;
+			path = "OSX-Example.app";
+			remoteRef = 779DF2361DDF2D7B00DED366 /* PBXContainerItemProxy */;
+			sourceTree = BUILT_PRODUCTS_DIR;
+		};
+		779DF2431DDF2D8400DED366 /* iOS-Example.app */ = {
+			isa = PBXReferenceProxy;
+			fileType = wrapper.application;
+			path = "iOS-Example.app";
+			remoteRef = 779DF2421DDF2D8400DED366 /* PBXContainerItemProxy */;
+			sourceTree = BUILT_PRODUCTS_DIR;
+		};
+/* End PBXReferenceProxy section */
+
 /* Begin PBXResourcesBuildPhase section */
 		779DF1D11DDF29F200DED366 /* Resources */ = {
 			isa = PBXResourcesBuildPhase;
@@ -529,7 +557,7 @@
 			buildActionMask = 2147483647;
 			files = (
 				77EB2B911E17773B004FA171 /* SCNNode+AssimpImport.m in Sources */,
-				E8D2518A2111DC47008D0329 /* AssimpImageCache.m in Sources */,
+				EA0EB60320F780290098E4FA /* AssimpImageCache.m in Sources */,
 				779DF1EC1DDF2A5700DED366 /* SCNAssimpScene.m in Sources */,
 				77FB46341F59751900C73D50 /* SCNTextureInfo.m in Sources */,
 				779DF1EA1DDF2A5700DED366 /* SCNAssimpAnimation.m in Sources */,
@@ -544,7 +572,7 @@
 			buildActionMask = 2147483647;
 			files = (
 				77EB2B8B1E1776EB004FA171 /* SCNNode+AssimpImport.m in Sources */,
-				E8D2518C2111DC6F008D0329 /* AssimpImageCache.m in Sources */,
+				EA0EB61020F795850098E4FA /* AssimpImageCache.m in Sources */,
 				779DF2121DDF2BB000DED366 /* SCNAssimpScene.m in Sources */,
 				77FB46301F59751300C73D50 /* SCNTextureInfo.m in Sources */,
 				779DF2101DDF2BB000DED366 /* SCNAssimpAnimation.m in Sources */,
@@ -633,11 +661,7 @@
 				CURRENT_PROJECT_VERSION = 1;
 				DEBUG_INFORMATION_FORMAT = dwarf;
 				DEFINES_MODULE = YES;
-<<<<<<< HEAD
-				DEVELOPMENT_TEAM = "";
-=======
 				DEVELOPMENT_TEAM = 7C2B57G77S;
->>>>>>> 45dbbb72
 				DYLIB_COMPATIBILITY_VERSION = 1;
 				DYLIB_CURRENT_VERSION = 1;
 				DYLIB_INSTALL_NAME_BASE = "@rpath";
@@ -666,6 +690,7 @@
 				LD_RUNPATH_SEARCH_PATHS = "$(inherited) @executable_path/Frameworks @loader_path/Frameworks";
 				LIBRARY_SEARCH_PATHS = "$(PROJECT_DIR)/../Assimp/lib/ios";
 				MTL_ENABLE_DEBUG_INFO = YES;
+				ONLY_ACTIVE_ARCH = NO;
 				OTHER_LDFLAGS = (
 					"-lz",
 					"-lstdc++",
@@ -678,7 +703,7 @@
 				SKIP_INSTALL = YES;
 				TARGETED_DEVICE_FAMILY = "1,2";
 				USER_HEADER_SEARCH_PATHS = "$(PROJECT_DIR)/../Assimp/include";
-				VALID_ARCHS = arm64;
+				VALID_ARCHS = "arm64 armv7";
 				VERSIONING_SYSTEM = "apple-generic";
 				VERSION_INFO_PREFIX = "";
 			};
@@ -711,11 +736,7 @@
 				CURRENT_PROJECT_VERSION = 1;
 				DEBUG_INFORMATION_FORMAT = "dwarf-with-dsym";
 				DEFINES_MODULE = YES;
-<<<<<<< HEAD
-				DEVELOPMENT_TEAM = "";
-=======
 				DEVELOPMENT_TEAM = 7C2B57G77S;
->>>>>>> 45dbbb72
 				DYLIB_COMPATIBILITY_VERSION = 1;
 				DYLIB_CURRENT_VERSION = 1;
 				DYLIB_INSTALL_NAME_BASE = "@rpath";
@@ -751,7 +772,7 @@
 				TARGETED_DEVICE_FAMILY = "1,2";
 				USER_HEADER_SEARCH_PATHS = "$(PROJECT_DIR)/../Assimp/include";
 				VALIDATE_PRODUCT = YES;
-				VALID_ARCHS = arm64;
+				VALID_ARCHS = "arm64 armv7";
 				VERSIONING_SYSTEM = "apple-generic";
 				VERSION_INFO_PREFIX = "";
 			};
@@ -784,7 +805,7 @@
 				CURRENT_PROJECT_VERSION = 1;
 				DEBUG_INFORMATION_FORMAT = dwarf;
 				DEFINES_MODULE = YES;
-				DEVELOPMENT_TEAM = "";
+				DEVELOPMENT_TEAM = PRJ5CHFB5D;
 				DYLIB_COMPATIBILITY_VERSION = 1;
 				DYLIB_CURRENT_VERSION = 1;
 				DYLIB_INSTALL_NAME_BASE = "@rpath";
@@ -857,7 +878,7 @@
 				CURRENT_PROJECT_VERSION = 1;
 				DEBUG_INFORMATION_FORMAT = "dwarf-with-dsym";
 				DEFINES_MODULE = YES;
-				DEVELOPMENT_TEAM = "";
+				DEVELOPMENT_TEAM = PRJ5CHFB5D;
 				DYLIB_COMPATIBILITY_VERSION = 1;
 				DYLIB_CURRENT_VERSION = 1;
 				DYLIB_INSTALL_NAME_BASE = "@rpath";
@@ -920,7 +941,7 @@
 				"CODE_SIGN_IDENTITY[sdk=iphoneos*]" = "iPhone Developer";
 				COPY_PHASE_STRIP = NO;
 				DEBUG_INFORMATION_FORMAT = dwarf;
-				DEVELOPMENT_TEAM = "";
+				DEVELOPMENT_TEAM = PRJ5CHFB5D;
 				ENABLE_STRICT_OBJC_MSGSEND = YES;
 				ENABLE_TESTABILITY = YES;
 				GCC_C_LANGUAGE_STANDARD = gnu99;
@@ -978,7 +999,7 @@
 				"CODE_SIGN_IDENTITY[sdk=iphoneos*]" = "iPhone Developer";
 				COPY_PHASE_STRIP = NO;
 				DEBUG_INFORMATION_FORMAT = "dwarf-with-dsym";
-				DEVELOPMENT_TEAM = "";
+				DEVELOPMENT_TEAM = PRJ5CHFB5D;
 				ENABLE_NS_ASSERTIONS = NO;
 				ENABLE_STRICT_OBJC_MSGSEND = YES;
 				GCC_C_LANGUAGE_STANDARD = gnu99;
@@ -1030,7 +1051,7 @@
 				COMBINE_HIDPI_IMAGES = YES;
 				COPY_PHASE_STRIP = NO;
 				DEBUG_INFORMATION_FORMAT = dwarf;
-				DEVELOPMENT_TEAM = "";
+				DEVELOPMENT_TEAM = PRJ5CHFB5D;
 				ENABLE_STRICT_OBJC_MSGSEND = YES;
 				ENABLE_TESTABILITY = YES;
 				GCC_C_LANGUAGE_STANDARD = gnu99;
@@ -1085,7 +1106,7 @@
 				COMBINE_HIDPI_IMAGES = YES;
 				COPY_PHASE_STRIP = NO;
 				DEBUG_INFORMATION_FORMAT = "dwarf-with-dsym";
-				DEVELOPMENT_TEAM = "";
+				DEVELOPMENT_TEAM = PRJ5CHFB5D;
 				ENABLE_NS_ASSERTIONS = NO;
 				ENABLE_STRICT_OBJC_MSGSEND = YES;
 				GCC_C_LANGUAGE_STANDARD = gnu99;
